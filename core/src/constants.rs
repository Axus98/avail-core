use core::num::NonZeroU32;
use sp_arithmetic::Perbill;
use static_assertions::const_assert;

/// We allow `Normal` extrinsics to fill up the block up to 85%, the rest can be used
/// by  Operational  extrinsics.
pub const NORMAL_DISPATCH_RATIO: Perbill = Perbill::from_percent(85);

const_assert!(BLOCK_CHUNK_SIZE.get() > 0);
pub const BLOCK_CHUNK_SIZE: NonZeroU32 = unsafe { NonZeroU32::new_unchecked(32) };

/// Money matters.
// TODO: evaluate whether we should consider moving this into avail
pub mod currency {

	pub type Balance = u128;

	/// AVAIL has 18 decimal positions.
	pub const AVAIL: Balance = 1_000_000_000_000_000_000;

<<<<<<< HEAD
	/// Cents of AVL has 16 decimal positions (100 Cents = $1)
	/// 1 DOLLARS = `10_000_000_000_000_000`
	pub const CENTS: Balance = AVL / 100;
=======
	/// Cents of AVAIL has 16 decimal positions (100 Cents = $1)
	/// 1 DOLLARS = 10_000_000_000_000_000
	pub const CENTS: Balance = AVAIL / 100;
>>>>>>> 437bc6f6

	/// Millicent of AVAIL has 13 decimal positions( 100 mCents = 1 cent).
	pub const MILLICENTS: Balance = CENTS / 1_000;

<<<<<<< HEAD
	/// `MILLI_AVL` has 15 decimal positions
	pub const MILLI_AVL: Balance = AVL / 1_000;

	/// `MICRO_AVL` has 12 decimal positions
	pub const MICRO_AVL: Balance = MILLI_AVL / 1_000;

	/// `NANO_AVL` has 9 decimal positions
	pub const NANO_AVL: Balance = MICRO_AVL / 1_000;

	/// `PICO_AVL` has 6 decimal positions
	pub const PICO_AVL: Balance = NANO_AVL / 1_000;
=======
	/// MILLI_AVAIL has 15 decimal positions
	pub const MILLI_AVAIL: Balance = AVAIL / 1_000;

	/// MICRO_AVAIL has 12 decimal positions
	pub const MICRO_AVAIL: Balance = MILLI_AVAIL / 1_000;

	/// NANO_AVAIL has 9 decimal positions
	pub const NANO_AVAIL: Balance = MICRO_AVAIL / 1_000;

	/// PICO_AVAIL has 6 decimal positions
	pub const PICO_AVAIL: Balance = NANO_AVAIL / 1_000;
>>>>>>> 437bc6f6
}<|MERGE_RESOLUTION|>--- conflicted
+++ resolved
@@ -15,45 +15,25 @@
 
 	pub type Balance = u128;
 
-	/// AVAIL has 18 decimal positions.
+	/// `AVAIL` has 18 decimal positions.
 	pub const AVAIL: Balance = 1_000_000_000_000_000_000;
 
-<<<<<<< HEAD
-	/// Cents of AVL has 16 decimal positions (100 Cents = $1)
+	/// Cents of AVAIL has 16 decimal positions (100 Cents = $1)
 	/// 1 DOLLARS = `10_000_000_000_000_000`
-	pub const CENTS: Balance = AVL / 100;
-=======
-	/// Cents of AVAIL has 16 decimal positions (100 Cents = $1)
-	/// 1 DOLLARS = 10_000_000_000_000_000
 	pub const CENTS: Balance = AVAIL / 100;
->>>>>>> 437bc6f6
 
 	/// Millicent of AVAIL has 13 decimal positions( 100 mCents = 1 cent).
 	pub const MILLICENTS: Balance = CENTS / 1_000;
 
-<<<<<<< HEAD
-	/// `MILLI_AVL` has 15 decimal positions
-	pub const MILLI_AVL: Balance = AVL / 1_000;
-
-	/// `MICRO_AVL` has 12 decimal positions
-	pub const MICRO_AVL: Balance = MILLI_AVL / 1_000;
-
-	/// `NANO_AVL` has 9 decimal positions
-	pub const NANO_AVL: Balance = MICRO_AVL / 1_000;
-
-	/// `PICO_AVL` has 6 decimal positions
-	pub const PICO_AVL: Balance = NANO_AVL / 1_000;
-=======
-	/// MILLI_AVAIL has 15 decimal positions
+	/// `MILLI_AVAIL` has 15 decimal positions
 	pub const MILLI_AVAIL: Balance = AVAIL / 1_000;
 
-	/// MICRO_AVAIL has 12 decimal positions
+	/// `MICRO_AVAIL` has 12 decimal positions
 	pub const MICRO_AVAIL: Balance = MILLI_AVAIL / 1_000;
 
-	/// NANO_AVAIL has 9 decimal positions
+	/// `NANO_AVAIL` has 9 decimal positions
 	pub const NANO_AVAIL: Balance = MICRO_AVAIL / 1_000;
 
-	/// PICO_AVAIL has 6 decimal positions
+	/// `PICO_AVAIL` has 6 decimal positions
 	pub const PICO_AVAIL: Balance = NANO_AVAIL / 1_000;
->>>>>>> 437bc6f6
 }