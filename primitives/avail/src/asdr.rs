--- conflicted
+++ resolved
@@ -1,45 +1,9 @@
-<<<<<<< HEAD
 use codec::Encode;
-pub use da_types::{AppExtrinsic, AppId, DataLookup, DataLookupIndexItem};
+pub use da_types::{AppExtrinsic, AppId, DataLookup, DataLookupIndexItem, GetAppId};
 use sp_runtime::traits::SignedExtension;
-=======
-use codec::{Decode, Encode, MaxEncodedLen};
-use derive_more::{Add, Deref, Display, From, Into};
-use frame_support::RuntimeDebug;
-#[cfg(feature = "std")]
-use parity_util_mem::{MallocSizeOf, MallocSizeOfOps};
-use scale_info::TypeInfo;
-#[cfg(feature = "std")]
-use serde::{Deserialize, Serialize};
-use sp_runtime::{
-	generic::UncheckedExtrinsic,
-	traits::{SignedExtension, Zero},
-};
-use sp_std::vec::Vec;
-
-mod data_lookup;
-pub use data_lookup::*;
->>>>>>> 6468206d
-
-mod get_app_id;
-pub use get_app_id::*;
 
 mod app_unchecked_extrinsic;
 pub use app_unchecked_extrinsic::*;
-
-impl<A: Encode, C: Encode, S: Encode, E> From<AppUncheckedExtrinsic<A, C, S, E>> for AppExtrinsic
-where
-	E: SignedExtension + GetAppId,
-{
-	fn from(app_ext: AppUncheckedExtrinsic<A, C, S, E>) -> Self {
-		Self {
-			app_id: app_ext.app_id(),
-			data: app_ext.encode(),
-		}
-	}
-<<<<<<< HEAD
-=======
-}
 
 impl<A, C, S, E> From<&AppUncheckedExtrinsic<A, C, S, E>> for AppExtrinsic
 where
@@ -54,30 +18,4 @@
 			data: app_ext.encode(),
 		}
 	}
-}
-
-impl<A, C, S, E> From<UncheckedExtrinsic<A, C, S, E>> for AppExtrinsic
-where
-	A: Encode,
-	C: Encode,
-	S: Encode,
-	E: SignedExtension + GetAppId,
-{
-	fn from(ue: UncheckedExtrinsic<A, C, S, E>) -> Self {
-		let app_id = ue
-			.signature
-			.as_ref()
-			.map(|(_, _, extra)| extra.app_id())
-			.unwrap_or_default();
-		let data = ue.encode();
-
-		Self { app_id, data }
-	}
-}
-
-impl GetAppId for AppExtrinsic {
-	fn app_id(&self) -> AppId {
-		self.app_id
-	}
->>>>>>> 6468206d
 }