--- conflicted
+++ resolved
@@ -1,10 +1,6 @@
 [package]
 name = "kate-recovery"
-<<<<<<< HEAD
-version = "0.5.1"
-=======
-version = "0.7.0"
->>>>>>> 5782da6c
+version = "0.7.1"
 authors = ["Denis Ermolin <denis.ermolin@matic.network>"]
 edition = "2018"
 
