[package]
name = "kate"
<<<<<<< HEAD
version = "0.5.3"
=======
version = "0.5.2"
>>>>>>> 5782da6c
authors = ["Denis Ermolin <denis.ermolin@matic.network>"]
edition = "2021"

# See more keys and their definitions at https://doc.rust-lang.org/cargo/reference/manifest.html

[dependencies]
codec = { package = "parity-scale-codec", version = "3", default-features = false, features = ["derive"] }
da-primitives = { path = "../primitives/avail", default-features = false }
derive_more = "0.99.17"
dusk-bytes = { version = "0.1.6", default-features = false, optional = true }
dusk-plonk = { git = "https://github.com/maticnetwork/plonk.git", tag = "v0.12.0-polygon-2", optional = true }
frame-support = { version = "4.0.0-dev", default-features = false }
getrandom = { version = "0.2", features = ["js"], optional = true }
hex = { version = "0.4", default-features = false, features = ["alloc"] }
kate-recovery = { path = "recovery", default-features = false, optional = true }
log = { version = "0.4.8", optional = true }
num_cpus = { version = "1.13.0", optional = true }
rand = { version = "0.8.4", default-features = false, optional = true }
rand_chacha = { version = "0.3", default-features = false, optional = true }
rand_core = { version = "0.6", default-features = false }
rayon = { version = "1.5.2", optional = true }
serde = { version = "1.0.121", optional = true, features = ["derive"] }
sp-core = { version = "6.0.0", default-features = false }
sp-std = { version = "4.0.0", default-features = false }
static_assertions = "1.1.0"

[dev-dependencies]
criterion = "0.3.5"
hex-literal = "0.3.4"
<<<<<<< HEAD
itertools = "0.10"
kate-proof = { path = "proof", default-features = false }
=======
itertools = "0.10.3"
>>>>>>> 5782da6c
proptest = "1.0.0"
serde_json = "1.0"
test-case = "1.2.3"

[features]
default = ["std"]
alloc = ["dusk-plonk/alloc"]

std = [
	"kate-recovery/std",
	"hex/std",
	"codec/std",
	"alloc",
	"serde",
	"num_cpus",
	"rayon",
	"getrandom",
	"rand",
	"rand_chacha/std",
	"log",
	"dusk-plonk/std",
	"dusk-bytes",
	"sp-std/std",
	"sp-core/std",
	"getrandom/std",
	"rand_core/std",
	"frame-support/std",
	"da-primitives/std",
]
extended-columns = []
maximum-block-size = []

[[bench]]
name = "kzg"
harness = false<|MERGE_RESOLUTION|>--- conflicted
+++ resolved
@@ -1,10 +1,6 @@
 [package]
 name = "kate"
-<<<<<<< HEAD
 version = "0.5.3"
-=======
-version = "0.5.2"
->>>>>>> 5782da6c
 authors = ["Denis Ermolin <denis.ermolin@matic.network>"]
 edition = "2021"
 
@@ -34,12 +30,7 @@
 [dev-dependencies]
 criterion = "0.3.5"
 hex-literal = "0.3.4"
-<<<<<<< HEAD
 itertools = "0.10"
-kate-proof = { path = "proof", default-features = false }
-=======
-itertools = "0.10.3"
->>>>>>> 5782da6c
 proptest = "1.0.0"
 serde_json = "1.0"
 test-case = "1.2.3"
